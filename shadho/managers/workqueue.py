"""
"""
import json
import os
import tarfile

import work_queue


class WQManager(work_queue.WorkQueue):
    """Work Queue master with utilities to generate conformant tasks.

    Parameters
    ----------
    name : str, optional
        The name of this Work Queue master, 'shadho' by default.
    port : int, optional
        The port that the master will listen on. 9123 by default.
    exclusive : bool, optional
        Whether to allow multiple Work Queue masters in the same process. True
        by default.
    shutdown : bool, optional
        Whether to shut down connected workers when this manager shuts down.
        True by default.
    logfile : str, optional
        Where to write Work Queue logs. ./wq_shadho.log by default.
    debugfile : str, optional
            Where to write Work Queue debug logs. ./wq_shadho.debug by default.

    """

    def __init__(self, param_file, out_file, results_file, opt_value, tmpdir,
                 name='shadho', port=9123, exclusive=True, shutdown=True,
                 logfile='shadho_wq.log', debugfile='shadho_wq.debug'):
        work_queue.cctools_debug_flags_set("all")
        work_queue.cctools_debug_config_file(debugfile)
        work_queue.cctools_debug_config_file_size(0)

        super(WQManager, self).__init__(name=name,
                                        port=port,
                                        exclusive=exclusive,
                                        shutdown=shutdown,
                                        catalog=False)

        self.specify_log(logfile)

        self.param_file = param_file
        self.out_file = out_file
        self.results_file = results_file
        self.opt_value = opt_value
        self.tmpdir = tmpdir
        self.tasks_submitted = self.stats.tasks_submitted

    def add_task(self, cmd, tag, params, files=None, resource=None, value=None):
        """Create a task for this manager.

        Parameters
        ----------
        cmd : str
            The command to run on the remote worker, e.g. ``echo hello`` or
            ``python script.py``.
        tag : str
            The tag to give this task.
        files : list of `WQFile` or `WQBuffer`, optional
            The input and output files and data buffers that this task will
            send/receive.

        Notes
        -----
        Any command may be passed to the task to run, and the task makes stdout
        and stderr of the command available upon return, regardless of failure.

        See Also
        --------
        `shadho.managers.workqueue.WQFile`
        `shadho.managers.workqueue.WQBuffer`
        `work_queue.Task`
        """
        task = work_queue.Task(' '.join([cmd, tag]))
        task.specify_tag(tag)

        if files is None:
            files = []

        for f in files:
            if isinstance(f, tuple):
                f = WQFile(f[0], remotepath=f[1], ftype=f[2], cache=f[3])
            f.add_to_task(task)

        out = WQFile(os.path.join(self.tmpdir,
                                  '.'.join([tag, self.out_file])),
                     remotepath=self.out_file,
                     ftype='output',
                     cache=False)

        buff = WQBuffer(str(json.dumps(params)),
                        self.param_file,
                        cache=False)

        out.add_to_task(task)
        buff.add_to_task(task)

        if resource is not None:
            if resource == 'cores':
                task.specify_cores(value)
            elif resource == 'feature':
                task.specify_requirement(value)
            else:
                task.specify_resource(resource, value)

        self.submit(task)
        self.tasks_submitted = self.stats.tasks_submitted

    def run_task(self):
        task = None
        while task is None:
            task = self.wait(timeout=10)
            if task is not None:
                if self.task_succeeded(task):
                    return self.success(task)
                else:
                    return self.failure(task)

    def task_succeeded(self, task):
        """Determine whether or not a task succeeded.

        Parameters
        ----------
        task : work_queue.Task
            The task to check.

        Returns
        -------
        True if the task succeeded, False otherwise.
        """
        return task is not None and \
            task.result == work_queue.WORK_QUEUE_RESULT_SUCCESS

    def success(self, task):
        """Handle Work Queue task success.

        Parameters
        ----------
        task : work_queue.Task
            The successful task with results to process.

        Returns
        -------
        result_id : str
            The id of the database entry representing this result.
        cc_id : str
            The id of the compute class that ran this result.
        loss : float
            The value being optimized.
        results : dict
            Other results returned by the task.
        """
<<<<<<< HEAD
        # Extract the result and compute class ids
        rid, mid, ccid = str(task.tag).split('.')

=======
>>>>>>> 73e81212
        try:
            # Open the result tarfile and get the results file.
            outfile = '.'.join([task.tag, self.out_file])
            result = tarfile.open(os.path.join(self.tmpdir, outfile), 'r')
            resultstr = result.extractfile(self.results_file).read()
            result.close()
        except IOError:
            print("Error opening task {} result".format(rid))

        result = json.loads(resultstr.decode('utf-8'))
        loss = result[self.opt_value]
        result['submit_time'] = task.submit_time
        result['start_time'] = task.execute_cmd_start
        result['finish_time'] = task.finish_time
<<<<<<< HEAD
        return (task.tag loss, result)
=======
        return (task.tag, loss, result)
>>>>>>> 73e81212

    def failure(self, task):
        """Handle Work Queue task failure.

        Parameters
        ----------
        task : work_queue.Task
            The failed task to process.

        Returns
        -------
        result_id : str
            The id of the database entry representing this result.
        cc_id : str
            The id of the compute class that ran this result.
        """
        print('Task {} failed with result {} and WQ status {}'
              .format(task.tag, task.result, task.return_status))
        print(task.output)

        resub = (int(task.return_status) == 137)

        rid, ccid = str(task.tag).split('.')
        return (rid, ccid, resub)


class WQFile(object):
    """File to send to or receive from a remote worker.

    Parameters
    ----------
    localpath : str
        The path to the file on the local system.
    remotepath : str, optional
        Where to place the file on the remote worker relative to cwd. Set to
        the basename of `localpath` by default (e.g. foo/bar.baz -> bar.baz).
    ftype : {'input', 'output'}
        Whether to send this file to or expect to receive it from the remote
        worker.
    cache : bool, optional
        Whether to cache this file on the remote worker.

    Attributes
    ----------
    localpath : str
        The path to the file on the local system.
    remotepath : str
        Where to place the file on the remote worker relative to remote cwd.
    ftype : {'input', 'output'}
        Whether to send this file to or expect to receive it from the remote
        worker.
    cache : bool
        Whether to cache this file on the remote worker.

    """

    TYPES = {
        'input': work_queue.WORK_QUEUE_INPUT,
        'output': work_queue.WORK_QUEUE_OUTPUT,
    }

    CACHE = {
        True: work_queue.WORK_QUEUE_CACHE,
        False: work_queue.WORK_QUEUE_NOCACHE
    }

    def __init__(self, localpath, remotepath=None, ftype='input', cache=True):
        if ftype != 'output' and not os.path.isfile(localpath):
            raise IOError("{} does not exist.".format(localpath))
        else:
            self.localpath = localpath

        self.remotepath = remotepath if remotepath is not None \
                          else os.path.basename(localpath)

        self.ftype = WQFile.TYPES[ftype]
        self.cache = WQFile.CACHE[cache]

    def add_to_task(self, task):
        """Add the file to a task.

        Parameters
        ----------
        task : `work_queue.Task`
            The task to add the file to.
        tag : str, optional
            The task tag.

        Notes
        -----
        If this file is an output file, `tag` is prepended to the local path
        name, then
        """
        task.specify_file(self.localpath,
                          remote_name=self.remotepath,
                          type=self.ftype,
                          cache=self.cache)


class WQBuffer(object):
    """File to send to or receive from a remote worker.

    Parameters
    ----------
    buffer : str
        The string buffer to send to the remote task.
    remotepath : str, optional
        Where to place the file on the remote worker relative to cwd. Set to
        the basename of `localpath` by default (e.g. foo/bar.baz -> bar.baz).
    cache : bool, optional
        Whether to cache this file on the remote worker.

    Attributes
    ----------
    buffer : str
        The string buffer to send to the remote task.
    remotepath : str
        Where to place the file on the remote worker relative to remote cwd.
    cache : bool
        Whether to cache this file on the remote worker.

    Notes
    -----
    Buffers are most useful for task-specific data (e.g. hyperparameter values)
    and as such are always treated as non-caching input files.

    """

    def __init__(self, buffer, remotepath, cache=False):
        self.buffer = str(buffer)
        self.remotepath = str(remotepath)
        self.cache = WQFile.CACHE[cache]
        self.ftype = 'buffer'

    def add_to_task(self, task):
        """Add the buffer to a task.

        Parameters
        ----------
        task : `work_queue.Task`
            The task to add the file to.
        tag : str, optional
            The task tag.

        Notes
        -----
        `tag` is currently unused, included as a placeholder to match the
        signature of `shadho.managers.workqueue.WQFile.add_to_task`.
        """
        task.specify_buffer(self.buffer, self.remotepath, self.cache)<|MERGE_RESOLUTION|>--- conflicted
+++ resolved
@@ -155,12 +155,6 @@
         results : dict
             Other results returned by the task.
         """
-<<<<<<< HEAD
-        # Extract the result and compute class ids
-        rid, mid, ccid = str(task.tag).split('.')
-
-=======
->>>>>>> 73e81212
         try:
             # Open the result tarfile and get the results file.
             outfile = '.'.join([task.tag, self.out_file])
@@ -175,11 +169,7 @@
         result['submit_time'] = task.submit_time
         result['start_time'] = task.execute_cmd_start
         result['finish_time'] = task.finish_time
-<<<<<<< HEAD
         return (task.tag loss, result)
-=======
-        return (task.tag, loss, result)
->>>>>>> 73e81212
 
     def failure(self, task):
         """Handle Work Queue task failure.
