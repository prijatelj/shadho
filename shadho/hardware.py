--- conflicted
+++ resolved
@@ -32,11 +32,10 @@
     def remove_model(self, model_id):
         self.model_group.remove_model(model_id)
 
-<<<<<<< HEAD
     def clear(self):
         for model_id in self.model_group.model_ids:
             self.remove_model(model_id)
-=======
+
     def register_result(self, model_id, result_id, loss, results=None):
-        self.model_group.register_result(model_id, result_id, loss, results=results)
->>>>>>> f681d9b0
+        self.model_group.register_result(model_id, result_id, loss,
+                                         results=results)