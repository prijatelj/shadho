--- conflicted
+++ resolved
@@ -366,11 +366,7 @@
             x = float(len(larger)) / float(len(smaller))
             y = x - 1  # Current step index (offset by 1 for 0-indexing)
             j = 0  # Current index of `smaller`
-<<<<<<< HEAD
-            m = len(smaller) / 2
-=======
             m = len(smaller) / 2  # Halfway point for second assignment
->>>>>>> e89653a7
             n = len(larger) / 2  # Halfway point for second assignment
 
             for i in range(len(larger)):
@@ -400,10 +396,7 @@
                     else:
                         self.ccs[larger[i - 1]].add_model(
                             self.backend[smaller[j]])
-<<<<<<< HEAD
-        """
-=======
->>>>>>> e89653a7
+        """
 
     def success(self, tag, loss, results):
         """Handle successful task completion.
@@ -428,7 +421,8 @@
         result_id, model_id, ccid = tag.split('.')
 
         # Update the DB with the result
-        self.backend.register_result(model_id, result_id, loss, results)
+        #self.backend.register_result(model_id, result_id, loss, results)
+        self.ccs[ccid].register_result(model_id, result_id, loss, results)
 
         # Reassign models to CCs at some frequency
         # if self.backend.result_count % 10 == 0:
