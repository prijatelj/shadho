"""Main driver for the SHADHO framework.

Classes
-------
Shadho
    Driver class for local and distributed hyperparameter optimization.
"""
from .config import ShadhoConfig
from .hardware import ComputeClass
from .managers import create_manager

from collections import OrderedDict
import json
import os
import tarfile
import tempfile
import time

import numpy as np
import pyrameter
import scipy.stats
import pprint


def shadho():
    pass


class Shadho(object):
    """Optimize hyperparameters using specified hardware.

    Parameters
    ----------
    cmd : str or function
        The command to run on remote workers or function to run locally.
    spec : dict
        The specification defining search spaces.
    files : list of str or WQFile
        The files to send to remote workers for task execution.
    use_complexity : bool, optional
        If True, use the complexity heuristic to adjust search proportions.
    use_priority : bool, optional
        If True, use the priority heuristic to adjust search proportions.
    timeout : int, optional
        Number of seconds to search for.
    max_tasks : int, optional
        Number of tasks to queue at a time.
    await_pending : bool, optional
        If True, wait for all running tasks to complete after `timeout`.
        Default: False
    max_resubmissions: int, optional
        Maximum number of times to resubmit a particular parameterization for
        processing if task failure occurs. Default is not to resubmit.

    Attributes
    ----------
    config : `shadho.config.ShadhoConfig`
        Global configurations for shadho.
    backend : `pyrameter.ModelGroup`
        The data view/storage backend. This backend keeps track of all
    manager : `shadho.managers.workqueue.WQManager`
        The distributed task manager to use.
    ccs : list of `shadho.hardware.ComputeClass`
        The types of hardware to expect during optimization. If not supplied,
        tasks are run on the first available worker.
    use_complexity : bool
        If True, use the complexity heuristic to adjust search proportions.
    use_priority : bool
        If True, use the priority heuristic to adjust search proportions.
    timeout : int
        Number of seconds to search for.
    max_tasks : int
        Maximum number of tasks to enqueue at a time.
    await_pending : bool
        If True, wait for all running tasks to complete after `timeout`.
    max_resubmissions: int
        Maximum number of times to resubmit a particular parameterization for
        processing if task failure occurs. Default is not to resubmit.

    Notes
    -----
    To enable configuration after intialization, ``backend`` and ``manager``
    are created when `Shadho.run` is called.

    """

    def __init__(self, cmd, spec, files=None, use_complexity=True,
                 use_priority=True, timeout=600, max_tasks=100,
                 await_pending=False, max_resubmissions=0):
        self.config = ShadhoConfig()
        self.cmd = cmd
        self.spec = spec
        self.use_complexity = use_complexity
        self.use_priority = use_priority
        self.timeout = timeout if timeout is not None and timeout >= 0 \
                       else float('inf')
        self.max_tasks = 2 * max_tasks
        self.max_resubmissions = max_resubmissions
        self.await_pending = await_pending

        self.ccs = OrderedDict()
        self.sched_data = {}
        self.pp = pprint.PrettyPrinter(indent=2)

        self.files = []
        if files is not None:
            for f in files:
                if not isinstance(f, WQFile):
                    self.add_input_file(f)
                else:
                    self.files.append(f)
        self.assignments = {}

        self.__tmpdir = tempfile.mkdtemp(prefix='shadho_', suffix='_output')

        self.add_input_file(os.path.join(
            self.config.shadho_dir,
            self.config.wrapper))

        self.config.save_config(self.__tmpdir)
        self.add_input_file(os.path.join(self.__tmpdir, '.shadhorc'))

    def __del__(self):
        if hasattr(self, '__tmpdir') and self.__tmpdir is not None:
            os.rmdir(self.__tmpdir)

    def add_input_file(self, localpath, remotepath=None, cache=True):
        """Add an input file to the global file list.

        Parameters
        ----------
        localpath : str
            Path to the file on the local filesystem.
        remotepath : str, optional
            Path to write the file to on the remote worker. If omitted, the
            basename of ``localpath`` (e.g. "foo/bar.baz" => "bar.baz").
        cache : bool, optional
            Whether to cache the file on the remote worker. If True (default),
            will be cached on the worker between tasks, reducing network
            transfer overhead. If False, will be re-transferred to the worker
            on each task.
        """
        self.files.append((localpath, remotepath, 'input', cache))

    def add_output_file(self, localpath, remotepath=None, cache=False):
        """Add an input file to the global file list.

        Output files are expected to be discovered on the remote worker after a
        task has completed. They are returned to the `shadho.Shadho` instance
        and will be stored for further review without additional processing.

        Parameters
        ----------
        localpath : str
            Path to the file on the local filesystem.
        remotepath : str, optional
            Path to write the file to on the remote worker. If omitted, the
            basename of ``localpath`` (e.g. "foo/bar.baz" => "bar.baz").
        cache : bool, optional
            Whether to cache the file on the remote worker. It is recommended
            that this be set to False for output files.

        Notes
        -----
        `shadho.Shadho` automatically parses the output file specified in
        ``.shadhorc``, so and output file added through this method will not be
        processed, but rather stored for later review.
        """
        self.files.append((localpath, remotepath, 'output', cache))

    def add_compute_class(self, name, resource, value, max_tasks=100):
        """Add a compute class representing a set of consistent recources.

        Parameters
        ----------
        name : str
            The name of this set of compute resources.
        resource : str
            The resource to match, e.g. gpu_name, cores, etc.
        value
            The value of the resource that should be matched, e.g. "TITAN X
            (Pascal)", 8, etc.
        max_tasks : int, optional
            The maximum number of tasks to queue for this compute class,
            default 100.
        """
        cc = ComputeClass(name, resource, value, 2 * max_tasks)
        self.ccs[cc.id] = cc

    def run(self):
        """Search hyperparameter values on remote workers.

        Generate and evaluate hyperparameters using the selected task manager
        and search strategy. Hyperparameters will be evaluated until timeout,
        and the optimal set will be printed to screen.

        Notes
        -----
        If `self.await_pending` is True, Shadho will continue to evaluate
        hyperparameters in the queue without generating new hyperparameter
        values. This will continue until the queue is empty and all tasks have
        returned.
        """
        # Set up the task manager as defined in `shadho.managers`
        if not hasattr(self, 'manager'):
            self.manager = create_manager(
                manager_type=self.config.manager,
                config=self.config,
                tmpdir=self.__tmpdir)

        # Set up the backend hyperparameter generation and database
        if not hasattr(self, 'backend'):
            self.backend = pyrameter.build(self.spec,
                                           complexity_sort=self.use_complexity,
                                           priority_sort=self.use_priority)

        # If no ComputeClass was created, create a dummy class.
        if len(self.ccs) == 0:
            cc = ComputeClass('all', None, None, self.max_tasks)
            self.ccs[cc.id] = cc

        for ccid in list(self.ccs.keys()):
            self.sched_data[ccid] = {}
            for mid in self.backend.model_ids:
                self.sched_data[ccid][mid] = {'avg_runtime': 0.125,
                                              'tot_runtime': 0,
                                              'num_runs': 0,
                                              'speedup': 10000000000.0,
                                              'compute_class_rank': 0,
                                              'model_rank': 0}

        # Set up intial model/compute class assignments.
        self.assign_to_ccs()

        start = time.time()
        elapsed = 0
        try:
            # Run the search until timeout or until all tasks complete
            while elapsed < self.timeout and (elapsed == 0 or not self.manager.empty()):
                # Generate hyperparameters and a flag to continue or stop
                stop = self.generate()
                if not stop:
                    # Run another task and await results
                    result = self.manager.run_task()
                    if result is not None:
                        # If a task returned post-process as a success or fail
                        if len(result) == 3:
                            self.success(*result)  # Store and move on
                        else:
                            self.failure(*result)  # Resubmit if asked
                    # Checkpoint the results to file or DB at some frequency
                    if self.backend.result_count % 50 == 0:
                        self.backend.save()
                    # Update the time for timeout check
                    elapsed = time.time() - start
                else:
                    break

            # If requested, continue the loop until all tasks return
            if self.await_pending:
                while not self.manager.empty():
                    result = self.manager.run_task()
                    if result is not None:
                        if len(result) == 4:
                            self.success(*result)
                        else:
                            self.failure(*result)

        # On keyboard interrupt, save any results and clean up
        except KeyboardInterrupt:
            if hasattr(self, '__tmpdir') and self.__tmpdir is not None:
                os.rmdir(self.__tmpdir)

        # Save the results and print the optimal set of parameters to  screen
        self.backend.save()
        opt = self.backend.optimal(mode='best')
        key = list(opt.keys())[0]
        print("Optimal result: {}".format(opt[key]['loss']))
        print("With parameters: {}".format(opt[key]['values']))
        print("And additional results: {}".format(opt[key]['results']))

    def generate(self):
        """Generate hyperparameter values to test.

        Hyperparameter values are generated from the search space specification
        supplied at instantiation using the requested generation method (i.e.,
        random search, TPE, Gaussian process Bayesian optimization, etc.).
    
        Returns
        -------
        stop : bool
            If True, no values were generated and the search should stop. This
            facilitates grid-search-like behavior, for example stopping on
            completion of an exhaustive search.
        
        Notes
        -----
        This method will automatically add a new task to the queue after
        generating hyperparameter values.
        """
        stop = True
        
        # Generate hyperparameters for every compute class with space in queue
        for cc_id in self.ccs:
            cc = self.ccs[cc_id]
            n = cc.max_tasks - cc.current_tasks
            
            # Generate enough hyperparameters to fill the queue
            for i in range(n):
                # Get bookkeeping ids and hyperparameter values
                model_id, result_id, param = cc.generate()
                
                # Create a new distributed task if values were generated
                if param is not None:
                    # Encode info to map to db in the task tag
                    tag = '.'.join([result_id, model_id, cc_id])
                    self.manager.add_task(
                        self.cmd,
                        tag,
                        param,
                        files=self.files,
                        resource=cc.resource,
                        value=cc.value)
                    stop = False  # Ensure that the search continues
            cc.current_tasks = cc.max_tasks  # Update to show full queue

    def assign_to_ccs(self):
        """Assign trees to compute classes.

        Each independent model in the search (model being one of a disjoint set
        of search domains) is assigned to at least two compute classes based on
        its rank relative to other models. In this way, only a subset of models
        are evaluated on each set of hardware.

        Notes
        -----
        This method accounts for differing counts of models and compute
        classes, adjusting for a greater number of models, a greater number of
        compute classes, or equal counts of models and compute classes.

        See Also
        --------
        `shadho.ComputeClass`
        `pyrameter.ModelGroup`
        """
        # NEWFANGLED WAY: assign COPIES of ALL models to ALL compute classes
        for key in list(self.ccs.keys()):
            self.ccs[key].clear()
            for mid in self.backend.model_ids:
                self.ccs[key].add_model(self.backend[mid].copy(parent_inherits_results=True))

        """
        # If only one CC exists, do nothing; otherwise, update assignments
        if len(self.ccs) == 1:
            key = list(self.ccs.keys())[0]
            self.ccs[key].model_group = self.backend
        else:
            # NEWFANGLED WAY: ASSIGN ALL MODELS TO ALL COMPUTE CLASSES
            for key in list(self.ccs.keys()):
                self.ccs[key].clear()
                for mid in self.backend.model_ids:
                    self.ccs[key].add_model(self.backend[mid])
            return

            # Sort models in the search by complexity, priority, or both and
            # get the updated order.
            self.backend.sort_models()
            model_ids = [mid for mid in self.backend.model_ids]

            # Clear the current assignments
            for key in list(self.ccs.keys()):
                self.ccs[key].clear()

            # Determine if the number of compute classes or the number of
            # model ids is larger
            ccids = list(self.ccs.keys())
            larger = model_ids if len(model_ids) >= len(ccids) else ccids
            smaller = ccids if larger == model_ids else model_ids

            # Assign models to CCs such that each model is assigned to at
            # least two CCs.

            # Steps between `smaller` index increment
            x = float(len(larger)) / float(len(smaller))
            y = x - 1  # Current step index (offset by 1 for 0-indexing)
            j = 0  # Current index of `smaller`
            m = len(smaller) / 2
            n = len(larger) / 2  # Halfway point for second assignment

            for i in range(len(larger)):
                # If at a step point for `smaller` increment the index
                if i > np.ceil(y):
                    j += 1
                    y += x

                # Add the model to the current CC.
                # If cc_idx < half_of_num_ccs:
                #     add model to cc at cc_idx + 1.
                # Else:
                #     add model to cc at cc_idx - 1
                if smaller[j] in self.ccs:
                    self.ccs[smaller[j]].add_model(self.backend[larger[i]])
                    if j < m:
                        self.ccs[smaller[j + 1]].add_model(
                            self.backend[larger[i]])
                    else:
                        self.ccs[smaller[j - 1]].add_model(
                            self.backend[larger[i]])
                else:
                    self.ccs[larger[i]].add_model(self.backend[smaller[j]])
                    if i < n:
                        self.ccs[larger[i + 1]].add_model(
                            self.backend[smaller[j]])
                    else:
                        self.ccs[larger[i - 1]].add_model(
                            self.backend[smaller[j]])
        """

    def update_sched_data(self, ccid, mid, results):
        """Update self.sched_data with a successful run's metrics.

        This includes a full re-computation of all the sched_data.
        """
        self.sched_data[ccid][mid]['num_runs'] += 1.0
        self.sched_data[ccid][mid]['tot_runtime'] += results['100'] + results['101']
        self.sched_data[ccid][mid]['avg_runtime'] = self.sched_data[ccid][mid]['tot_runtime'] /\
                                                    self.sched_data[ccid][mid]['num_runs']
        #print('A grand experiment:')
        #self.sched_data = {
        #    'a': {1: {'speedup': 1.0}, 2: {'speedup': 1.0}, 3: {'speedup': 1.0}, 4: {'speedup': 1.0}},
        #    'b': {1: {'speedup': 1.5}, 2: {'speedup': 1.4}, 3: {'speedup': 1.5}, 4: {'speedup': 1.3}},
        #    'c': {1: {'speedup': 2.4}, 2: {'speedup': 2.3}, 3: {'speedup': 2.3}, 4: {'speedup': 2.8}},
        #    'd': {1: {'speedup': 5.0}, 2: {'speedup': 5.1}, 3: {'speedup': 5.2}, 4: {'speedup': 4.9}}
        #}
        ccids = list(self.sched_data.keys())
        mids = list(self.sched_data[ccids[0]].keys())

        # First update speedup for mid
        max_avg_runtime = 0
        for a_ccid in ccids:
            a = self.sched_data[a_ccid][mid]['avg_runtime']
            if a > max_avg_runtime:
                max_avg_runtime = a
        for a_ccid in ccids:
            self.sched_data[a_ccid][mid]['speedup'] = max_avg_runtime / self.sched_data[a_ccid][mid]['avg_runtime']

        # Second, update all compute class ranks:
        #
        # The following code is a bit confusing.
        # Say we have speedups of [1.2, 2.1, 2.1, 1.7]
        # Then the ranks of these speedups are said to be [4, 1.5, 1.5, 3]
        # It is these ranks that the code calculates.
        for a_ccid in ccids:
            speedups = []
            for a_mid in mids:
                speedups.append(self.sched_data[a_ccid][a_mid]['speedup'])
            speedups.sort(reverse=True)
            compute_class_ranks = []
            idx = 0
            for i in range(0, len(speedups) + 1):
                if i == len(speedups) or speedups[i] != speedups[idx]:
                    num_tied = i - idx
                    for j in range(idx, i):
                        compute_class_ranks.append((num_tied + 1.0) / 2.0 + idx)
                    idx = i
            for a_mid in mids:
                for i in range(0, len(speedups)):
                    if self.sched_data[a_ccid][a_mid]['speedup'] == speedups[i]:
                        self.sched_data[a_ccid][a_mid]['compute_class_rank'] = compute_class_ranks[i]
                        break

        # Third, update all model ranks:
        # Same idea as above except the transpose of it.
        for a_mid in mids:
            compute_class_ranks = []
            for a_ccid in ccids:
                compute_class_ranks.append(self.sched_data[a_ccid][a_mid]['compute_class_rank'])
            compute_class_ranks.sort(reverse=True)
            model_ranks = []
            idx = 0
            for i in range(0, len(compute_class_ranks) + 1):
                if i == len(compute_class_ranks) or compute_class_ranks[i] != compute_class_ranks[idx]:
                    num_tied = i - idx
                    for j in range(idx, i):
                        model_ranks.append((num_tied + 1.0) / 2.0 + idx)
                    idx = i
            for a_ccid in ccids:
                for i in range(0, len(compute_class_ranks)):
                    if self.sched_data[a_ccid][a_mid]['compute_class_rank'] == compute_class_ranks[i]:
                        self.sched_data[a_ccid][a_mid]['model_rank'] = model_ranks[i]
                        break

    def success(self, tag, loss, results):
        """Handle successful task completion.

        Parameters
        ----------
        tag : str
            The task tag, encoding the result id, model id, and compute class
            id as ``<result_id>.<model_id>.<cc_id>``.
        loss : float
            The loss value associated with this result.
        results : dict
            Additional metrics to be included with this result.

        Notes
        -----
        This method will trigger a model/compute class reassignment in the
        event that storing the result caused the model's priority to be
        updated.
        """
        # Get bookkeeping information from the task tag
        result_id, model_id, ccid = tag.split('.')
        # print('############## Success! ##############')
        # print(json.dumps(results, indent=2, sort_keys=True))

        self.update_sched_data(ccid, model_id, results)

        # Update the DB with the result
        self.ccs[ccid].register_result(model_id, result_id, loss, results)

        # Reassign models to CCs at some frequency
<<<<<<< HEAD
        # if self.backend.result_count % 10 == 0: # No longer necessary
=======
        # if self.backend.result_count % 10 == 0:
>>>>>>> 1d74e09d
        #     self.assign_to_ccs()

        # Update the number of enqueued items
        self.ccs[ccid].current_tasks -= 1

    def failure(self, tag, resub):
        """Handle task failure.

        Parameters
        ----------
        task : `work_queue.Task`
            The failed task to process.

        Notes
        -----
        This method will resubmit failed tasks on request to account for
        potential worker dropout, etc.
        """
        # Get bookkeeping information from the task tag
        result_id, model_id, ccid = tag.split('.')

        # Determine whether or not to resubmit
        submissions, params = \
            self.backend.register_result(model_id, result_id, None, {})

        # Resubmit the task if it should be, otherwise update the number of
        # enqueued items.
        if resub and submissions < self.max_resubmissions:
            cc = self.ccs[ccid]
            self.manager.add_task(self.cmd,
                                  tag,
                                  params,
                                  files=self.files,
                                  resource=cc.resource,
                                  value=cc.value)
        else:
            self.ccs[ccid].current_tasks -= 1<|MERGE_RESOLUTION|>--- conflicted
+++ resolved
@@ -520,11 +520,7 @@
         self.ccs[ccid].register_result(model_id, result_id, loss, results)
 
         # Reassign models to CCs at some frequency
-<<<<<<< HEAD
-        # if self.backend.result_count % 10 == 0: # No longer necessary
-=======
         # if self.backend.result_count % 10 == 0:
->>>>>>> 1d74e09d
         #     self.assign_to_ccs()
 
         # Update the number of enqueued items
